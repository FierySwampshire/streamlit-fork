```eval_rst
:tocdepth: 1
```

# Troubleshooting

Sometimes you hit a roadblock. That's natural, in coding.

Below are a few problems our users have seen, and ways they solved them in the
past. If what you're looking for is not on this page, let us know at
[help@streamlit.io](mailto:help@streamlit.io).


## First things to try...

We try to fix bugs quickly, so many times a problem will go away when you
upgrade Streamlit. So the first thing to try when having an issue is upgrading
to the latest version of Streamlit:

```bash
$ pip install --upgrade streamlit
$ streamlit proxy kill
$ streamlit version
```

<<<<<<< HEAD
...and then verify that the version number printed is `0.33.0`.
=======
...and then verify that the version number printed is `0.34.0`.
>>>>>>> a3bc3467

**Try reproducing the issue now.**

If not fixed, let's check whether your Python environment is set up correctly.
Edit the Streamlit script where you're experiencing your issue,
**comment everything out, and add these lines instead:**

```python
import streamlit as st
st.write(st.__version__)
```

...and make sure it says the same version as above. If not the same version,
[contact us](mailto:help@streamlit.io) for help setting up your
environment.

One more thing to try: sometimes the browser caches Streamlit's JavaScript code
too aggressively. There are two ways to address it:

1) Try pressing `Ctrl-Shift-R` or `⌘-Shift-R` to do a hard refresh in
Chrome/Firefox.

2) Try using Streamlit on another port. This way the browser starts the page
with a brand new cache. For that, add this to `~/.streamlit/config.toml`:

```ini
[proxy]
port=8765
```

See if you can reproduce your bug again now. If the answer is _yes_,
continue reading this page or [contact us](mailto:help@streamlit.io).


## Remote operation: report URL doesn't load

You ran `streamlit hello` or `python my_script.py` and it printed out the URL
where you should find your report --- but it doesn't seem to work when you open
that link in a browser!

When running Streamlit remotely, the number one culprit for this is the
Streamlit port not being opened on your machine/instance.

The fix depends on your setup. Below are two example fixes:
* **"Normal" remote server**: Check the firewall settings.
* **AWS**: First, click on your instance in the [AWS
Console](https://us-west-2.console.aws.amazon.com/ec2/v2/home?region=us-west-2#Instances:sort=instanceId).
Then scroll down and click on _Security Groups_ → _Inbound_ → _Edit_. Next, add
a _Custom TCP_ rule that allows the _Port Range_ `8501` with _Source_
`0.0.0.0/0`.

## Streamlit just hangs when I run my script

In some rare occasions, the Streamlit Proxy from a previous run could be
frozen. A quick way to fix that is shutting down that Proxy before running
your script:

```bash
$ streamlit proxy kill
```

## Using Streamlit with Pex

Streamlit has experimental support for [Pex](https://github.com/pantsbuild/pex)
binaries, but with one limitation: the package must not have an entry point.

For instance:

```bash
$ pex streamlit foo bar -o mypexbinary.pex
```

...which means you can do things like:

- Running an interactive console:
  ```bash
  $ ./mypexbinary.pex
  >>> import streamlit as st
  >>> st.write('Hello from the console!')
  ```

- Running a script:
  ```bash
  $ ./mypexbinary.pex myscript.py
  ```

- Running the Streamlit CLI tool:
  ```bash
  $ ./mypexbinary.pex -m streamlit hello
  $ ./mypexbinary.pex -m streamlit proxy kill
  ```<|MERGE_RESOLUTION|>--- conflicted
+++ resolved
@@ -23,11 +23,7 @@
 $ streamlit version
 ```
 
-<<<<<<< HEAD
-...and then verify that the version number printed is `0.33.0`.
-=======
 ...and then verify that the version number printed is `0.34.0`.
->>>>>>> a3bc3467
 
 **Try reproducing the issue now.**
 
