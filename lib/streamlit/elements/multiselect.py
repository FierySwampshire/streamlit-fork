--- conflicted
+++ resolved
@@ -31,9 +31,6 @@
 from streamlit.errors import StreamlitAPIException
 from streamlit.proto.MultiSelect_pb2 import MultiSelect as MultiSelectProto
 from streamlit.runtime.scriptrunner import ScriptRunContext, get_script_run_ctx
-<<<<<<< HEAD
-from streamlit.type_util import Key, OptionSequence, ensure_indexable, is_type, to_key
-=======
 from streamlit.type_util import (
     Key,
     OptionSequence,
@@ -44,7 +41,6 @@
     maybe_raise_label_warnings,
 )
 
->>>>>>> 6539ac08
 from streamlit.runtime.state import (
     register_widget,
     WidgetArgs,
